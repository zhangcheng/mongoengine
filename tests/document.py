import unittest
from datetime import datetime
import pymongo
import pickle

from mongoengine import *
from mongoengine.base import BaseField
from mongoengine.connection import _get_db


class PickleEmbedded(EmbeddedDocument):
    date = DateTimeField(default=datetime.now)

class PickleTest(Document):
    number = IntField()
    string = StringField()
    embedded = EmbeddedDocumentField(PickleEmbedded)
    lists = ListField(StringField())


class DocumentTest(unittest.TestCase):

    def setUp(self):
        connect(db='mongoenginetest')
        self.db = _get_db()

        class Person(Document):
            name = StringField()
            age = IntField()
        self.Person = Person

    def tearDown(self):
        self.Person.drop_collection()

    def test_drop_collection(self):
        """Ensure that the collection may be dropped from the database.
        """
        self.Person(name='Test').save()

        collection = self.Person._meta['collection']
        self.assertTrue(collection in self.db.collection_names())

        self.Person.drop_collection()
        self.assertFalse(collection in self.db.collection_names())

    def test_definition(self):
        """Ensure that document may be defined using fields.
        """
        name_field = StringField()
        age_field = IntField()

        class Person(Document):
            name = name_field
            age = age_field
            non_field = True

        self.assertEqual(Person._fields['name'], name_field)
        self.assertEqual(Person._fields['age'], age_field)
        self.assertFalse('non_field' in Person._fields)
        self.assertTrue('id' in Person._fields)
        # Test iteration over fields
        fields = list(Person())
        self.assertTrue('name' in fields and 'age' in fields)
        # Ensure Document isn't treated like an actual document
        self.assertFalse(hasattr(Document, '_fields'))

    def test_get_superclasses(self):
        """Ensure that the correct list of superclasses is assembled.
        """
        class Animal(Document): pass
        class Fish(Animal): pass
        class Mammal(Animal): pass
        class Human(Mammal): pass
        class Dog(Mammal): pass

        mammal_superclasses = {'Animal': Animal}
        self.assertEqual(Mammal._superclasses, mammal_superclasses)

        dog_superclasses = {
            'Animal': Animal,
            'Animal.Mammal': Mammal,
        }
        self.assertEqual(Dog._superclasses, dog_superclasses)

    def test_get_subclasses(self):
        """Ensure that the correct list of subclasses is retrieved by the
        _get_subclasses method.
        """
        class Animal(Document): pass
        class Fish(Animal): pass
        class Mammal(Animal): pass
        class Human(Mammal): pass
        class Dog(Mammal): pass

        mammal_subclasses = {
            'Animal.Mammal.Dog': Dog,
            'Animal.Mammal.Human': Human
        }
        self.assertEqual(Mammal._get_subclasses(), mammal_subclasses)

        animal_subclasses = {
            'Animal.Fish': Fish,
            'Animal.Mammal': Mammal,
            'Animal.Mammal.Dog': Dog,
            'Animal.Mammal.Human': Human
        }
        self.assertEqual(Animal._get_subclasses(), animal_subclasses)

    def test_polymorphic_queries(self):
        """Ensure that the correct subclasses are returned from a query"""
        class Animal(Document): pass
        class Fish(Animal): pass
        class Mammal(Animal): pass
        class Human(Mammal): pass
        class Dog(Mammal): pass

        Animal().save()
        Fish().save()
        Mammal().save()
        Human().save()
        Dog().save()

        classes = [obj.__class__ for obj in Animal.objects]
        self.assertEqual(classes, [Animal, Fish, Mammal, Human, Dog])

        classes = [obj.__class__ for obj in Mammal.objects]
        self.assertEqual(classes, [Mammal, Human, Dog])

        classes = [obj.__class__ for obj in Human.objects]
        self.assertEqual(classes, [Human])

        Animal.drop_collection()

    def test_inheritance(self):
        """Ensure that document may inherit fields from a superclass document.
        """
        class Employee(self.Person):
            salary = IntField()

        self.assertTrue('name' in Employee._fields)
        self.assertTrue('salary' in Employee._fields)
        self.assertEqual(Employee._meta['collection'],
                         self.Person._meta['collection'])

        # Ensure that MRO error is not raised
        class A(Document): pass
        class B(A): pass
        class C(B): pass

    def test_allow_inheritance(self):
        """Ensure that inheritance may be disabled on simple classes and that
        _cls and _types will not be used.
        """

        class Animal(Document):
            name = StringField()
            meta = {'allow_inheritance': False}

        Animal.drop_collection()
        def create_dog_class():
            class Dog(Animal):
                pass
        self.assertRaises(ValueError, create_dog_class)

        # Check that _cls etc aren't present on simple documents
        dog = Animal(name='dog')
        dog.save()
        collection = self.db[Animal._meta['collection']]
        obj = collection.find_one()
        self.assertFalse('_cls' in obj)
        self.assertFalse('_types' in obj)

        Animal.drop_collection()

        def create_employee_class():
            class Employee(self.Person):
                meta = {'allow_inheritance': False}
        self.assertRaises(ValueError, create_employee_class)

        # Test the same for embedded documents
        class Comment(EmbeddedDocument):
            content = StringField()
            meta = {'allow_inheritance': False}

        def create_special_comment():
            class SpecialComment(Comment):
                pass
        self.assertRaises(ValueError, create_special_comment)

        comment = Comment(content='test')
        self.assertFalse('_cls' in comment.to_mongo())
        self.assertFalse('_types' in comment.to_mongo())

    def test_allow_inheritance_abstract_document(self):
        """Ensure that abstract documents can set inheritance rules and that
        _cls and _types will not be used.
        """
        class FinalDocument(Document):
            meta = {'abstract': True,
                    'allow_inheritance': False}

        class Animal(FinalDocument):
            name = StringField()

        Animal.drop_collection()
        def create_dog_class():
            class Dog(Animal):
                pass
        self.assertRaises(ValueError, create_dog_class)

        # Check that _cls etc aren't present on simple documents
        dog = Animal(name='dog')
        dog.save()
        collection = self.db[Animal._meta['collection']]
        obj = collection.find_one()
        self.assertFalse('_cls' in obj)
        self.assertFalse('_types' in obj)

        Animal.drop_collection()

    def test_how_to_turn_off_inheritance(self):
        """Demonstrates migrating from allow_inheritance = True to False.
        """
        class Animal(Document):
            name = StringField()
            meta = {
                'indexes': ['name']
            }

        Animal.drop_collection()

        dog = Animal(name='dog')
        dog.save()

        collection = self.db[Animal._meta['collection']]
        obj = collection.find_one()
        self.assertTrue('_cls' in obj)
        self.assertTrue('_types' in obj)

        info = collection.index_information()
        info = [value['key'] for key, value in info.iteritems()]
        self.assertEquals([[(u'_id', 1)], [(u'_types', 1)], [(u'_types', 1), (u'name', 1)]], info)

        # Turn off inheritance
        class Animal(Document):
            name = StringField()
            meta = {
                'allow_inheritance': False,
                'indexes': ['name']
            }
        collection.update({}, {"$unset": {"_types": 1, "_cls": 1}}, False, True)

        # Confirm extra data is removed
        obj = collection.find_one()
        self.assertFalse('_cls' in obj)
        self.assertFalse('_types' in obj)

        info = collection.index_information()
        info = [value['key'] for key, value in info.iteritems()]
        self.assertEquals([[(u'_id', 1)], [(u'_types', 1)], [(u'_types', 1), (u'name', 1)]], info)

        info = collection.index_information()
        indexes_to_drop = [key for key, value in info.iteritems() if '_types' in dict(value['key'])]
        for index in indexes_to_drop:
            collection.drop_index(index)

        info = collection.index_information()
        info = [value['key'] for key, value in info.iteritems()]
        self.assertEquals([[(u'_id', 1)]], info)

        # Recreate indexes
        dog = Animal.objects.first()
        dog.save()
        info = collection.index_information()
        info = [value['key'] for key, value in info.iteritems()]
        self.assertEquals([[(u'_id', 1)], [(u'name', 1),]], info)

        Animal.drop_collection()

    def test_abstract_documents(self):
        """Ensure that a document superclass can be marked as abstract
        thereby not using it as the name for the collection."""

        class Animal(Document):
            name = StringField()
            meta = {'abstract': True}

        class Fish(Animal): pass
        class Guppy(Fish): pass

        class Mammal(Animal):
            meta = {'abstract': True}
        class Human(Mammal): pass

        self.assertFalse('collection' in Animal._meta)
        self.assertFalse('collection' in Mammal._meta)

        self.assertEqual(Fish._meta['collection'], 'fish')
        self.assertEqual(Guppy._meta['collection'], 'fish')
        self.assertEqual(Human._meta['collection'], 'human')

        def create_bad_abstract():
            class EvilHuman(Human):
                evil = BooleanField(default=True)
                meta = {'abstract': True}
        self.assertRaises(ValueError, create_bad_abstract)

    def test_collection_name(self):
        """Ensure that a collection with a specified name may be used.
        """
        collection = 'personCollTest'
        if collection in self.db.collection_names():
            self.db.drop_collection(collection)

        class Person(Document):
            name = StringField()
            meta = {'collection': collection}

        user = Person(name="Test User")
        user.save()
        self.assertTrue(collection in self.db.collection_names())

        user_obj = self.db[collection].find_one()
        self.assertEqual(user_obj['name'], "Test User")

        user_obj = Person.objects[0]
        self.assertEqual(user_obj.name, "Test User")

        Person.drop_collection()
        self.assertFalse(collection in self.db.collection_names())

    def test_collection_name_and_primary(self):
        """Ensure that a collection with a specified name may be used.
        """

        class Person(Document):
            name = StringField(primary_key=True)
            meta = {'collection': 'app'}

        user = Person(name="Test User")
        user.save()

        user_obj = Person.objects[0]
        self.assertEqual(user_obj.name, "Test User")

        Person.drop_collection()

    def test_inherited_collections(self):
        """Ensure that subclassed documents don't override parents' collections.
        """
        class Drink(Document):
            name = StringField()

        class AlcoholicDrink(Drink):
            meta = {'collection': 'booze'}

        class Drinker(Document):
            drink = GenericReferenceField()

        Drink.drop_collection()
        AlcoholicDrink.drop_collection()
        Drinker.drop_collection()

        red_bull = Drink(name='Red Bull')
        red_bull.save()

        programmer = Drinker(drink=red_bull)
        programmer.save()

        beer = AlcoholicDrink(name='Beer')
        beer.save()

        real_person = Drinker(drink=beer)
        real_person.save()

        self.assertEqual(Drinker.objects[0].drink.name, red_bull.name)
        self.assertEqual(Drinker.objects[1].drink.name, beer.name)

    def test_capped_collection(self):
        """Ensure that capped collections work properly.
        """
        class Log(Document):
            date = DateTimeField(default=datetime.now)
            meta = {
                'max_documents': 10,
                'max_size': 90000,
            }

        Log.drop_collection()

        # Ensure that the collection handles up to its maximum
        for i in range(10):
            Log().save()

        self.assertEqual(len(Log.objects), 10)

        # Check that extra documents don't increase the size
        Log().save()
        self.assertEqual(len(Log.objects), 10)

        options = Log.objects._collection.options()
        self.assertEqual(options['capped'], True)
        self.assertEqual(options['max'], 10)
        self.assertEqual(options['size'], 90000)

        # Check that the document cannot be redefined with different options
        def recreate_log_document():
            class Log(Document):
                date = DateTimeField(default=datetime.now)
                meta = {
                    'max_documents': 11,
                }
            # Create the collection by accessing Document.objects
            Log.objects
        self.assertRaises(InvalidCollectionError, recreate_log_document)

        Log.drop_collection()

    def test_indexes(self):
        """Ensure that indexes are used when meta[indexes] is specified.
        """
        class BlogPost(Document):
            date = DateTimeField(db_field='addDate', default=datetime.now)
            category = StringField()
            tags = ListField(StringField())
            meta = {
                'indexes': [
                    '-date',
                    'tags',
                    ('category', '-date')
                ],
            }

        BlogPost.drop_collection()

        info = BlogPost.objects._collection.index_information()
        # _id, types, '-date', 'tags', ('cat', 'date')
        self.assertEqual(len(info), 5)

        # Indexes are lazy so use list() to perform query
        list(BlogPost.objects)
        info = BlogPost.objects._collection.index_information()
        info = [value['key'] for key, value in info.iteritems()]
        self.assertTrue([('_types', 1), ('category', 1), ('addDate', -1)]
                        in info)
        self.assertTrue([('_types', 1), ('addDate', -1)] in info)
        # tags is a list field so it shouldn't have _types in the index
        self.assertTrue([('tags', 1)] in info)

        class ExtendedBlogPost(BlogPost):
            title = StringField()
            meta = {'indexes': ['title']}

        BlogPost.drop_collection()

        list(ExtendedBlogPost.objects)
        info = ExtendedBlogPost.objects._collection.index_information()
        info = [value['key'] for key, value in info.iteritems()]
        self.assertTrue([('_types', 1), ('category', 1), ('addDate', -1)]
                        in info)
        self.assertTrue([('_types', 1), ('addDate', -1)] in info)
        self.assertTrue([('_types', 1), ('title', 1)] in info)

        BlogPost.drop_collection()


    def test_dictionary_indexes(self):
        """Ensure that indexes are used when meta[indexes] contains dictionaries
        instead of lists.
        """
        class BlogPost(Document):
            date = DateTimeField(db_field='addDate', default=datetime.now)
            category = StringField()
            tags = ListField(StringField())
            meta = {
                'indexes': [
                    { 'fields': ['-date'], 'unique': True,
                      'sparse': True, 'types': False },
                ],
            }

        BlogPost.drop_collection()

        info = BlogPost.objects._collection.index_information()
        # _id, '-date'
        self.assertEqual(len(info), 3)

        # Indexes are lazy so use list() to perform query
        list(BlogPost.objects)
        info = BlogPost.objects._collection.index_information()
        info = [(value['key'],
                 value.get('unique', False),
                 value.get('sparse', False))
                for key, value in info.iteritems()]
        self.assertTrue(([('addDate', -1)], True, True) in info)

        BlogPost.drop_collection()


    def test_unique(self):
        """Ensure that uniqueness constraints are applied to fields.
        """
        class BlogPost(Document):
            title = StringField()
            slug = StringField(unique=True)

        BlogPost.drop_collection()

        post1 = BlogPost(title='test1', slug='test')
        post1.save()

        # Two posts with the same slug is not allowed
        post2 = BlogPost(title='test2', slug='test')
        self.assertRaises(OperationError, post2.save)


    def test_unique_with(self):
        """Ensure that unique_with constraints are applied to fields.
        """
        class Date(EmbeddedDocument):
            year = IntField(db_field='yr')

        class BlogPost(Document):
            title = StringField()
            date = EmbeddedDocumentField(Date)
            slug = StringField(unique_with='date.year')

        BlogPost.drop_collection()

        post1 = BlogPost(title='test1', date=Date(year=2009), slug='test')
        post1.save()

        # day is different so won't raise exception
        post2 = BlogPost(title='test2', date=Date(year=2010), slug='test')
        post2.save()

        # Now there will be two docs with the same slug and the same day: fail
        post3 = BlogPost(title='test3', date=Date(year=2010), slug='test')
        self.assertRaises(OperationError, post3.save)

        BlogPost.drop_collection()

    def test_unique_embedded_document(self):
        """Ensure that uniqueness constraints are applied to fields on embedded documents.
        """
        class SubDocument(EmbeddedDocument):
            year = IntField(db_field='yr')
            slug = StringField(unique=True)

        class BlogPost(Document):
            title = StringField()
            sub = EmbeddedDocumentField(SubDocument)

        BlogPost.drop_collection()

        post1 = BlogPost(title='test1', sub=SubDocument(year=2009, slug="test"))
        post1.save()

        # sub.slug is different so won't raise exception
        post2 = BlogPost(title='test2', sub=SubDocument(year=2010, slug='another-slug'))
        post2.save()

        # Now there will be two docs with the same sub.slug
        post3 = BlogPost(title='test3', sub=SubDocument(year=2010, slug='test'))
        self.assertRaises(OperationError, post3.save)

        BlogPost.drop_collection()

    def test_unique_with_embedded_document_and_embedded_unique(self):
        """Ensure that uniqueness constraints are applied to fields on
        embedded documents.  And work with unique_with as well.
        """
        class SubDocument(EmbeddedDocument):
            year = IntField(db_field='yr')
            slug = StringField(unique=True)

        class BlogPost(Document):
            title = StringField(unique_with='sub.year')
            sub = EmbeddedDocumentField(SubDocument)

        BlogPost.drop_collection()

        post1 = BlogPost(title='test1', sub=SubDocument(year=2009, slug="test"))
        post1.save()

        # sub.slug is different so won't raise exception
        post2 = BlogPost(title='test2', sub=SubDocument(year=2010, slug='another-slug'))
        post2.save()

        # Now there will be two docs with the same sub.slug
        post3 = BlogPost(title='test3', sub=SubDocument(year=2010, slug='test'))
        self.assertRaises(OperationError, post3.save)

        # Now there will be two docs with the same title and year
        post3 = BlogPost(title='test1', sub=SubDocument(year=2009, slug='test-1'))
        self.assertRaises(OperationError, post3.save)

        BlogPost.drop_collection()

    def test_unique_and_indexes(self):
        """Ensure that 'unique' constraints aren't overridden by
        meta.indexes.
        """
        class Customer(Document):
            cust_id = IntField(unique=True, required=True)
            meta = {
                'indexes': ['cust_id'],
                'allow_inheritance': False,
            }

        Customer.drop_collection()
        cust = Customer(cust_id=1)
        cust.save()

        cust_dupe = Customer(cust_id=1)
        try:
            cust_dupe.save()
            raise AssertionError, "We saved a dupe!"
        except OperationError:
            pass
        Customer.drop_collection()

    def test_unique_and_primary(self):
        """If you set a field as primary, then unexpected behaviour can occur.
        You won't create a duplicate but you will update an existing document.
        """

        class User(Document):
            name = StringField(primary_key=True, unique=True)
            password = StringField()

        User.drop_collection()

        user = User(name='huangz', password='secret')
        user.save()

        user = User(name='huangz', password='secret2')
        user.save()

        self.assertEqual(User.objects.count(), 1)
        self.assertEqual(User.objects.get().password, 'secret2')

        User.drop_collection()

    def test_custom_id_field(self):
        """Ensure that documents may be created with custom primary keys.
        """
        class User(Document):
            username = StringField(primary_key=True)
            name = StringField()

        User.drop_collection()

        self.assertEqual(User._fields['username'].db_field, '_id')
        self.assertEqual(User._meta['id_field'], 'username')

        def create_invalid_user():
            User(name='test').save() # no primary key field
        self.assertRaises(ValidationError, create_invalid_user)

        def define_invalid_user():
            class EmailUser(User):
                email = StringField(primary_key=True)
        self.assertRaises(ValueError, define_invalid_user)

        class EmailUser(User):
            email = StringField()

        user = User(username='test', name='test user')
        user.save()

        user_obj = User.objects.first()
        self.assertEqual(user_obj.id, 'test')
        self.assertEqual(user_obj.pk, 'test')

        user_son = User.objects._collection.find_one()
        self.assertEqual(user_son['_id'], 'test')
        self.assertTrue('username' not in user_son['_id'])

        User.drop_collection()

        user = User(pk='mongo', name='mongo user')
        user.save()

        user_obj = User.objects.first()
        self.assertEqual(user_obj.id, 'mongo')
        self.assertEqual(user_obj.pk, 'mongo')

        user_son = User.objects._collection.find_one()
        self.assertEqual(user_son['_id'], 'mongo')
        self.assertTrue('username' not in user_son['_id'])

        User.drop_collection()

    def test_creation(self):
        """Ensure that document may be created using keyword arguments.
        """
        person = self.Person(name="Test User", age=30)
        self.assertEqual(person.name, "Test User")
        self.assertEqual(person.age, 30)

    def test_reload(self):
        """Ensure that attributes may be reloaded.
        """
        person = self.Person(name="Test User", age=20)
        person.save()

        person_obj = self.Person.objects.first()
        person_obj.name = "Mr Test User"
        person_obj.age = 21
        person_obj.save()

        self.assertEqual(person.name, "Test User")
        self.assertEqual(person.age, 20)

        person.reload()
        self.assertEqual(person.name, "Mr Test User")
        self.assertEqual(person.age, 21)

    def test_dictionary_access(self):
        """Ensure that dictionary-style field access works properly.
        """
        person = self.Person(name='Test User', age=30)
        self.assertEquals(person['name'], 'Test User')

        self.assertRaises(KeyError, person.__getitem__, 'salary')
        self.assertRaises(KeyError, person.__setitem__, 'salary', 50)

        person['name'] = 'Another User'
        self.assertEquals(person['name'], 'Another User')

        # Length = length(assigned fields + id)
        self.assertEquals(len(person), 3)

        self.assertTrue('age' in person)
        person.age = None
        self.assertFalse('age' in person)
        self.assertFalse('nationality' in person)

    def test_embedded_document(self):
        """Ensure that embedded documents are set up correctly.
        """
        class Comment(EmbeddedDocument):
            content = StringField()

        self.assertTrue('content' in Comment._fields)
        self.assertFalse('id' in Comment._fields)
        self.assertFalse('collection' in Comment._meta)

    def test_embedded_document_validation(self):
        """Ensure that embedded documents may be validated.
        """
        class Comment(EmbeddedDocument):
            date = DateTimeField()
            content = StringField(required=True)

        comment = Comment()
        self.assertRaises(ValidationError, comment.validate)

        comment.content = 'test'
        comment.validate()

        comment.date = 4
        self.assertRaises(ValidationError, comment.validate)

        comment.date = datetime.now()
        comment.validate()

    def test_save(self):
        """Ensure that a document may be saved in the database.
        """
        # Create person object and save it to the database
        person = self.Person(name='Test User', age=30)
        person.save()
        # Ensure that the object is in the database
        collection = self.db[self.Person._meta['collection']]
        person_obj = collection.find_one({'name': 'Test User'})
        self.assertEqual(person_obj['name'], 'Test User')
        self.assertEqual(person_obj['age'], 30)
        self.assertEqual(person_obj['_id'], person.id)
        # Test skipping validation on save
        class Recipient(Document):
            email = EmailField(required=True)

        recipient = Recipient(email='root@localhost')
        self.assertRaises(ValidationError, recipient.save)
        try:
            recipient.save(validate=False)
        except ValidationError:
            self.fail()

    def test_update(self):
<<<<<<< HEAD
        """Ensure that an existing document may be updated instead of be overwritten.
=======
        """Ensure that an existing document is updated instead of be overwritten.
>>>>>>> fd7f8820
        """
        # Create person object and save it to the database
        person = self.Person(name='Test User', age=30)
        person.save()
<<<<<<< HEAD
        # Ensure that the object is in the database
        collection = self.db[self.Person._meta['collection']]
        person_obj = collection.find_one({'name': 'Test User'})
        self.assertEqual(person_obj['name'], 'Test User')
        self.assertEqual(person_obj['age'], 30)
        self.assertEqual(person_obj['_id'], person.id)
        # Create same person object, with same id, without age
        same_person = self.Person(name='Test User')
        same_person.id = person.id
        same_person.save()
        person_obj = collection.find_one({'name': 'Test User'})
        # Make sure age attribute doesn't get overwritten
        self.assertTrue(person_obj.has_key('age'))
        self.assertEqual(person_obj['age'], 30)
=======

        # Create same person object, with same id, without age
        same_person = self.Person(name='Test')
        same_person.id = person.id
        same_person.save()

        # Confirm only one object
        self.assertEquals(self.Person.objects.count(), 1)

        # reload
        person.reload()
        same_person.reload()

        # Confirm the same
        self.assertEqual(person, same_person)
        self.assertEqual(person.name, same_person.name)
        self.assertEqual(person.age, same_person.age)

        # Confirm the saved values
        self.assertEqual(person.name, 'Test')
        self.assertEqual(person.age, 30)

        # Test only / exclude only updates included fields
        person = self.Person.objects.only('name').get()
        person.name = 'User'
        person.save()

        person.reload()
        self.assertEqual(person.name, 'User')
        self.assertEqual(person.age, 30)

        # test exclude only updates set fields
        person = self.Person.objects.exclude('name').get()
        person.age = 21
        person.save()

        person.reload()
        self.assertEqual(person.name, 'User')
        self.assertEqual(person.age, 21)

        # Test only / exclude can set non excluded / included fields
        person = self.Person.objects.only('name').get()
        person.name = 'Test'
        person.age = 30
        person.save()

        person.reload()
        self.assertEqual(person.name, 'Test')
        self.assertEqual(person.age, 30)

        # test exclude only updates set fields
        person = self.Person.objects.exclude('name').get()
        person.name = 'User'
        person.age = 21
        person.save()

        person.reload()
        self.assertEqual(person.name, 'User')
        self.assertEqual(person.age, 21)

        # Confirm does remove unrequired fields
        person = self.Person.objects.exclude('name').get()
        person.age = None
        person.save()

        person.reload()
        self.assertEqual(person.name, 'User')
        self.assertEqual(person.age, None)

        person = self.Person.objects.get()
        person.name = None
        person.age = None
        person.save()

        person.reload()
        self.assertEqual(person.name, None)
        self.assertEqual(person.age, None)
>>>>>>> fd7f8820

    def test_delete(self):
        """Ensure that document may be deleted using the delete method.
        """
        person = self.Person(name="Test User", age=30)
        person.save()
        self.assertEqual(len(self.Person.objects), 1)
        person.delete()
        self.assertEqual(len(self.Person.objects), 0)

    def test_save_custom_id(self):
        """Ensure that a document may be saved with a custom _id.
        """
        # Create person object and save it to the database
        person = self.Person(name='Test User', age=30,
                             id='497ce96f395f2f052a494fd4')
        person.save()
        # Ensure that the object is in the database with the correct _id
        collection = self.db[self.Person._meta['collection']]
        person_obj = collection.find_one({'name': 'Test User'})
        self.assertEqual(str(person_obj['_id']), '497ce96f395f2f052a494fd4')

    def test_save_custom_pk(self):
        """Ensure that a document may be saved with a custom _id using pk alias.
        """
        # Create person object and save it to the database
        person = self.Person(name='Test User', age=30,
                             pk='497ce96f395f2f052a494fd4')
        person.save()
        # Ensure that the object is in the database with the correct _id
        collection = self.db[self.Person._meta['collection']]
        person_obj = collection.find_one({'name': 'Test User'})
        self.assertEqual(str(person_obj['_id']), '497ce96f395f2f052a494fd4')

    def test_save_list(self):
        """Ensure that a list field may be properly saved.
        """
        class Comment(EmbeddedDocument):
            content = StringField()

        class BlogPost(Document):
            content = StringField()
            comments = ListField(EmbeddedDocumentField(Comment))
            tags = ListField(StringField())

        BlogPost.drop_collection()

        post = BlogPost(content='Went for a walk today...')
        post.tags = tags = ['fun', 'leisure']
        comments = [Comment(content='Good for you'), Comment(content='Yay.')]
        post.comments = comments
        post.save()

        collection = self.db[BlogPost._meta['collection']]
        post_obj = collection.find_one()
        self.assertEqual(post_obj['tags'], tags)
        for comment_obj, comment in zip(post_obj['comments'], comments):
            self.assertEqual(comment_obj['content'], comment['content'])

        BlogPost.drop_collection()

    def test_save_embedded_document(self):
        """Ensure that a document with an embedded document field may be
        saved in the database.
        """
        class EmployeeDetails(EmbeddedDocument):
            position = StringField()

        class Employee(self.Person):
            salary = IntField()
            details = EmbeddedDocumentField(EmployeeDetails)

        # Create employee object and save it to the database
        employee = Employee(name='Test Employee', age=50, salary=20000)
        employee.details = EmployeeDetails(position='Developer')
        employee.save()

        # Ensure that the object is in the database
        collection = self.db[self.Person._meta['collection']]
        employee_obj = collection.find_one({'name': 'Test Employee'})
        self.assertEqual(employee_obj['name'], 'Test Employee')
        self.assertEqual(employee_obj['age'], 50)
        # Ensure that the 'details' embedded object saved correctly
        self.assertEqual(employee_obj['details']['position'], 'Developer')

    def test_updating_an_embedded_document(self):
        """Ensure that a document with an embedded document field may be
        saved in the database.
        """
        class EmployeeDetails(EmbeddedDocument):
            position = StringField()

        class Employee(self.Person):
            salary = IntField()
            details = EmbeddedDocumentField(EmployeeDetails)

        # Create employee object and save it to the database
        employee = Employee(name='Test Employee', age=50, salary=20000)
        employee.details = EmployeeDetails(position='Developer')
        employee.save()

        # Test updating an embedded document
        promoted_employee = Employee.objects.get(name='Test Employee')
        promoted_employee.details.position = 'Senior Developer'
        promoted_employee.save()

        collection = self.db[self.Person._meta['collection']]
        employee_obj = collection.find_one({'name': 'Test Employee'})
        self.assertEqual(employee_obj['name'], 'Test Employee')
        self.assertEqual(employee_obj['age'], 50)
        # Ensure that the 'details' embedded object saved correctly
        self.assertEqual(employee_obj['details']['position'], 'Senior Developer')

    def test_save_reference(self):
        """Ensure that a document reference field may be saved in the database.
        """

        class BlogPost(Document):
            meta = {'collection': 'blogpost_1'}
            content = StringField()
            author = ReferenceField(self.Person)

        BlogPost.drop_collection()

        author = self.Person(name='Test User')
        author.save()

        post = BlogPost(content='Watched some TV today... how exciting.')
        # Should only reference author when saving
        post.author = author
        post.save()

        post_obj = BlogPost.objects.first()

        # Test laziness
        self.assertTrue(isinstance(post_obj._data['author'],
                                   pymongo.dbref.DBRef))
        self.assertTrue(isinstance(post_obj.author, self.Person))
        self.assertEqual(post_obj.author.name, 'Test User')

        # Ensure that the dereferenced object may be changed and saved
        post_obj.author.age = 25
        post_obj.author.save()

        author = list(self.Person.objects(name='Test User'))[-1]
        self.assertEqual(author.age, 25)

        BlogPost.drop_collection()


    def test_reverse_delete_rule_cascade_and_nullify(self):
        """Ensure that a referenced document is also deleted upon deletion.
        """

        class BlogPost(Document):
            content = StringField()
            author = ReferenceField(self.Person, reverse_delete_rule=CASCADE)
            reviewer = ReferenceField(self.Person, reverse_delete_rule=NULLIFY)

        self.Person.drop_collection()
        BlogPost.drop_collection()

        author = self.Person(name='Test User')
        author.save()

        reviewer = self.Person(name='Re Viewer')
        reviewer.save()

        post = BlogPost(content = 'Watched some TV')
        post.author = author
        post.reviewer = reviewer
        post.save()

        reviewer.delete()
        self.assertEqual(len(BlogPost.objects), 1)  # No effect on the BlogPost
        self.assertEqual(BlogPost.objects.get().reviewer, None)

        # Delete the Person, which should lead to deletion of the BlogPost, too
        author.delete()
        self.assertEqual(len(BlogPost.objects), 0)

    def test_reverse_delete_rule_cascade_recurs(self):
        """Ensure that a chain of documents is also deleted upon cascaded
        deletion.
        """

        class BlogPost(Document):
            content = StringField()
            author = ReferenceField(self.Person, reverse_delete_rule=CASCADE)

        class Comment(Document):
            text = StringField()
            post = ReferenceField(BlogPost, reverse_delete_rule=CASCADE)


        author = self.Person(name='Test User')
        author.save()

        post = BlogPost(content = 'Watched some TV')
        post.author = author
        post.save()

        comment = Comment(text = 'Kudos.')
        comment.post = post
        comment.save()

        # Delete the Person, which should lead to deletion of the BlogPost, and,
        # recursively to the Comment, too
        author.delete()
        self.assertEqual(len(Comment.objects), 0)

        self.Person.drop_collection()
        BlogPost.drop_collection()
        Comment.drop_collection()

    def test_reverse_delete_rule_deny(self):
        """Ensure that a document cannot be referenced if there are still
        documents referring to it.
        """

        class BlogPost(Document):
            content = StringField()
            author = ReferenceField(self.Person, reverse_delete_rule=DENY)

        self.Person.drop_collection()
        BlogPost.drop_collection()

        author = self.Person(name='Test User')
        author.save()

        post = BlogPost(content = 'Watched some TV')
        post.author = author
        post.save()

        # Delete the Person should be denied
        self.assertRaises(OperationError, author.delete)  # Should raise denied error
        self.assertEqual(len(BlogPost.objects), 1)  # No objects may have been deleted
        self.assertEqual(len(self.Person.objects), 1)

        # Other users, that don't have BlogPosts must be removable, like normal
        author = self.Person(name='Another User')
        author.save()

        self.assertEqual(len(self.Person.objects), 2)
        author.delete()
        self.assertEqual(len(self.Person.objects), 1)

        self.Person.drop_collection()
        BlogPost.drop_collection()

    def subclasses_and_unique_keys_works(self):

        class A(Document):
            pass

        class B(A):
            foo = BooleanField(unique=True)

        A.drop_collection()
        B.drop_collection()

        A().save()
        A().save()
        B(foo=True).save()

        self.assertEquals(A.objects.count(), 2)
        self.assertEquals(B.objects.count(), 1)
        A.drop_collection()
        B.drop_collection()

    def test_document_hash(self):
        """Test document in list, dict, set
        """
        class User(Document):
            pass

        class BlogPost(Document):
            pass

        # Clear old datas
        User.drop_collection()
        BlogPost.drop_collection()

        u1 = User.objects.create()
        u2 = User.objects.create()
        u3 = User.objects.create()
        u4 = User() # New object

        b1 = BlogPost.objects.create()
        b2 = BlogPost.objects.create()

        # in List
        all_user_list = list(User.objects.all())

        self.assertTrue(u1 in all_user_list)
        self.assertTrue(u2 in all_user_list)
        self.assertTrue(u3 in all_user_list)
        self.assertFalse(u4 in all_user_list) # New object
        self.assertFalse(b1 in all_user_list) # Other object
        self.assertFalse(b2 in all_user_list) # Other object

        # in Dict
        all_user_dic = {}
        for u in User.objects.all():
            all_user_dic[u] = "OK"

        self.assertEqual(all_user_dic.get(u1, False), "OK" )
        self.assertEqual(all_user_dic.get(u2, False), "OK" )
        self.assertEqual(all_user_dic.get(u3, False), "OK" )
        self.assertEqual(all_user_dic.get(u4, False), False ) # New object
        self.assertEqual(all_user_dic.get(b1, False), False ) # Other object
        self.assertEqual(all_user_dic.get(b2, False), False ) # Other object

        # in Set
        all_user_set = set(User.objects.all())

        self.assertTrue(u1 in all_user_set )

    def test_picklable(self):

        pickle_doc = PickleTest(number=1, string="OH HAI", lists=['1', '2'])
        pickle_doc.embedded = PickleEmbedded()
        pickle_doc.save()

        pickled_doc = pickle.dumps(pickle_doc)
        resurrected = pickle.loads(pickled_doc)

        self.assertEquals(resurrected, pickle_doc)

        resurrected.string = "Working"
        resurrected.save()

        pickle_doc.reload()
        self.assertEquals(resurrected, pickle_doc)

    def test_write_options(self):
        """Test that passing write_options works"""

        self.Person.drop_collection()

        write_options = {"fsync": True}

        author, created = self.Person.objects.get_or_create(
                            name='Test User', write_options=write_options)
        author.save(write_options=write_options)

        self.Person.objects.update(set__name='Ross', write_options=write_options)

        author = self.Person.objects.first()
        self.assertEquals(author.name, 'Ross')

        self.Person.objects.update_one(set__name='Test User', write_options=write_options)
        author = self.Person.objects.first()
        self.assertEquals(author.name, 'Test User')


if __name__ == '__main__':
    unittest.main()<|MERGE_RESOLUTION|>--- conflicted
+++ resolved
@@ -790,31 +790,11 @@
             self.fail()
 
     def test_update(self):
-<<<<<<< HEAD
-        """Ensure that an existing document may be updated instead of be overwritten.
-=======
         """Ensure that an existing document is updated instead of be overwritten.
->>>>>>> fd7f8820
         """
         # Create person object and save it to the database
         person = self.Person(name='Test User', age=30)
         person.save()
-<<<<<<< HEAD
-        # Ensure that the object is in the database
-        collection = self.db[self.Person._meta['collection']]
-        person_obj = collection.find_one({'name': 'Test User'})
-        self.assertEqual(person_obj['name'], 'Test User')
-        self.assertEqual(person_obj['age'], 30)
-        self.assertEqual(person_obj['_id'], person.id)
-        # Create same person object, with same id, without age
-        same_person = self.Person(name='Test User')
-        same_person.id = person.id
-        same_person.save()
-        person_obj = collection.find_one({'name': 'Test User'})
-        # Make sure age attribute doesn't get overwritten
-        self.assertTrue(person_obj.has_key('age'))
-        self.assertEqual(person_obj['age'], 30)
-=======
 
         # Create same person object, with same id, without age
         same_person = self.Person(name='Test')
@@ -892,7 +872,6 @@
         person.reload()
         self.assertEqual(person.name, None)
         self.assertEqual(person.age, None)
->>>>>>> fd7f8820
 
     def test_delete(self):
         """Ensure that document may be deleted using the delete method.
