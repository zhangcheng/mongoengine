from pymongo import Connection


__all__ = ['ConnectionError', 'connect']


_connection_settings = {
    'host': 'localhost',
    'port': 27017,
}
_connection = None

_db_name = None
_db_username = None
_db_password = None
_db = None


class ConnectionError(Exception):
    pass


def _get_connection():
    global _connection
    # Connect to the database if not already connected
    if _connection is None:
        try:
            _connection = Connection(**_connection_settings)
        except:
            raise ConnectionError('Cannot connect to the database')
    return _connection

def _get_db():
    global _db, _connection
    # Connect if not already connected
    if _connection is None:
        _connection = _get_connection()

    if _db is None:
        # _db_name will be None if the user hasn't called connect()
        if _db_name is None:
            raise ConnectionError('Not connected to the database')

        # Get DB from current connection and authenticate if necessary
        _db = _connection[_db_name]
        if _db_username and _db_password:
            _db.authenticate(_db_username, _db_password)

    return _db

def connect(db, username=None, password=None, **kwargs):
    """Connect to the database specified by the 'db' argument. Connection 
    settings may be provided here as well if the database is not running on
    the default port on localhost. If authentication is needed, provide
    username and password arguments as well.
    """
    global _connection_settings, _db_name, _db_username, _db_password, _db
    _connection_settings.update(kwargs)
    _db_name = db
    _db_username = username
    _db_password = password
    if _db is not None and _db != _db_name:
        _db = None
<<<<<<< HEAD
    return _get_db()
=======
    return _get_db()
>>>>>>> d5fe9c17
<|MERGE_RESOLUTION|>--- conflicted
+++ resolved
@@ -61,8 +61,4 @@
     _db_password = password
     if _db is not None and _db != _db_name:
         _db = None
-<<<<<<< HEAD
     return _get_db()
-=======
-    return _get_db()
->>>>>>> d5fe9c17
